--- conflicted
+++ resolved
@@ -7,9 +7,7 @@
 ## [Unreleased]
 
 ### Added
-<<<<<<< HEAD
 - API / Console: Shopify price change apply + rollback now call the live Shopify connector, recording variant metadata and surfacing connector errors with tests for the new flow.
-=======
 - **Console: AI Pricing Assistant (Copilot UI)**
   - Completed AI Copilot console UI to complement existing GPT-4 backend API
   - New AI Assistant page with full-featured chat interface for natural language pricing queries
@@ -26,7 +24,6 @@
   - Added "AI Assistant" navigation link to project sidebar
   - Integrated AIExplanation component into price change detail drawer
   - Fulfills AI Copilot feature from Growth Phase (v0.3-v0.6) agent workflow
->>>>>>> 495626fc
 
 ### Fixed
 - API: Fixed 410 error on POST /api/platforms/shopify/sync endpoint
