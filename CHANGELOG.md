--- conflicted
+++ resolved
@@ -6,8 +6,6 @@
 
 ## [Unreleased]
 
-<<<<<<< HEAD
-=======
 ### Added
 
 - **Analytics: Anomaly Detection System** (Agent C - Claude Code)
@@ -90,7 +88,6 @@
   - Dark theme preserved under `:root.dark` for future theme toggle feature
   - All apps pass TypeScript checks with no breaking changes
 
->>>>>>> 461ebfc3
 ### Added
 - Integrated request monitoring and performance tracking in the API via `@calibr/monitor`, including structured logging, response timing, and X-Request-ID propagation.
 - Launched the console AI Pricing Assistant experience with chat history, AI explanations, and follow-up suggestions.
