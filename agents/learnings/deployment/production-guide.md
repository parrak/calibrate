# Production Deployment Guide

## Deployment Status

### Production URLs
- API: https://api.calibr.lat (Railway)
- Console: https://console.calibr.lat (Vercel)
- Docs: https://docs.calibr.lat (Vercel)

### Management URLs
- GitHub: https://github.com/parrak/calibrate
- Railway: https://railway.app/project/nurturing-caring
- Vercel: https://vercel.com/dashboard

## Pre-Deployment Checklist

1. ✅ Environment variables set in Railway/Vercel
2. ✅ Database migrations applied
3. ✅ Prisma client generated
4. ✅ CORS origins configured
5. ✅ API routes tested locally

## Deployment Steps

### API (Railway)

1. Push to `master` branch
2. Railway auto-deploys
3. Check Railway logs for errors
4. Verify health endpoint: `https://api.calibr.lat/api/health`

### Console (Vercel)

1. Push to `master` branch
2. Vercel auto-deploys preview
3. Merge to `master` for production
4. Verify: `https://console.calibr.lat`

## Common Deployment Issues

### Next.js 15 Dynamic Params

All dynamic route handlers must await params:
```typescript
const { id } = await context.params;
```

See: `../bug-fixes/nextjs-15-dynamic-params.md`

### Prisma Client Issues

**Problem:** Prisma client not initialized or middleware import errors

**Solution:**
<<<<<<< HEAD
1. Ensure Prisma client is generated before build.

   - **Vercel install step:**

     ```bash
     corepack prepare pnpm@9.0.0 --activate \
       && cd ../.. \
       && pnpm install --frozen-lockfile=false --shamefully-hoist \
       && pnpm --filter @calibr/db exec prisma generate
     ```

     Running Prisma directly via the workspace filter during install guarantees `@prisma/client` is linked before Next.js starts compiling while preserving the non-frozen install required for cached dependency reconciliation.

   - **Vercel build step safeguard:**

     ```bash
     cd ../.. && pnpm --filter @calibr/db exec prisma generate && pnpm --filter @calibr/console build
     ```

     Re-running `prisma generate` at build time catches any skipped install hooks (for example when re-deploying from cache) and keeps the build idempotent.

   - **Local builds:** run `pnpm --filter @calibr/db exec prisma generate` before `pnpm --filter @calibr/console build` or add it as a prebuild script if engineers encounter the same missing-client error locally.
=======
1. Ensure Prisma client is generated before build. On Vercel, the `apps/console/vercel.json` install command now runs:
```bash
corepack prepare pnpm@9.0.0 --activate \
  && cd ../.. \
  && pnpm install --frozen-lockfile=false --shamefully-hoist \
  && pnpm --filter @calibr/db run generate
```
>>>>>>> 461ebfc3

   This executes the workspace `@calibr/db` `generate` script so `@prisma/client` is available before Next.js compiles.

2. If encryption middleware causes issues, disable it:
```typescript
// packages/db/client.ts
// Comment out: import { encryptionMiddleware } from './src/middleware/encryption'
```

### Environment Variables Not Reaching Application (Railway)

**Problem:** Railway variables set but not available to Next.js process

**Solution:** Ensure start script auto-inherits environment:
```bash
# Auto-inherit all environment variables
exec node apps/api/server.js
```

### CORS Issues

Ensure all API routes have `withSecurity` middleware and OPTIONS handlers.

See: `../bug-fixes/cors-configuration.md`

## Monitoring

- Railway: CPU, memory, network metrics
- Vercel: Function executions, bandwidth
- Application: `/api/health` and `/api/metrics` endpoints
<|MERGE_RESOLUTION|>--- conflicted
+++ resolved
@@ -52,30 +52,6 @@
 **Problem:** Prisma client not initialized or middleware import errors
 
 **Solution:**
-<<<<<<< HEAD
-1. Ensure Prisma client is generated before build.
-
-   - **Vercel install step:**
-
-     ```bash
-     corepack prepare pnpm@9.0.0 --activate \
-       && cd ../.. \
-       && pnpm install --frozen-lockfile=false --shamefully-hoist \
-       && pnpm --filter @calibr/db exec prisma generate
-     ```
-
-     Running Prisma directly via the workspace filter during install guarantees `@prisma/client` is linked before Next.js starts compiling while preserving the non-frozen install required for cached dependency reconciliation.
-
-   - **Vercel build step safeguard:**
-
-     ```bash
-     cd ../.. && pnpm --filter @calibr/db exec prisma generate && pnpm --filter @calibr/console build
-     ```
-
-     Re-running `prisma generate` at build time catches any skipped install hooks (for example when re-deploying from cache) and keeps the build idempotent.
-
-   - **Local builds:** run `pnpm --filter @calibr/db exec prisma generate` before `pnpm --filter @calibr/console build` or add it as a prebuild script if engineers encounter the same missing-client error locally.
-=======
 1. Ensure Prisma client is generated before build. On Vercel, the `apps/console/vercel.json` install command now runs:
 ```bash
 corepack prepare pnpm@9.0.0 --activate \
@@ -83,7 +59,6 @@
   && pnpm install --frozen-lockfile=false --shamefully-hoist \
   && pnpm --filter @calibr/db run generate
 ```
->>>>>>> 461ebfc3
 
    This executes the workspace `@calibr/db` `generate` script so `@prisma/client` is available before Next.js compiles.
 
