This document has moved. See:

<<<<<<< HEAD
- [/agents/docs/_EXECUTION_PACKET_V2/01_MILESTONES.md](/agents/docs/_EXECUTION_PACKET_V2/01_MILESTONES.md)
- [/agents/docs/_EXECUTION_PACKET_V2/02_TEAM_ASSIGNMENTS.md](/agents/docs/_EXECUTION_PACKET_V2/02_TEAM_ASSIGNMENTS.md)
=======
This document defines how the Calibrate project is collaboratively developed across three autonomous agents:

- Agent A (Cursor): Infrastructure, developer experience, CI/CD, and deployment orchestration.
- Agent B (Codex): Core product implementation covering the pricing engine, connectors, API, and the Price Changes MVP.
- Agent C (Claude Code): AI, analytics, forecasting, and intelligent automation for growth and expansion phases.

Each agent works independently but adheres to shared contracts, schemas, and milestones.

---

## 📚 Documentation Structure

**Key Documentation Locations:**
- **Learnings & Bug Fixes:** `agents/learnings/` - Consolidated learnings, bug fixes, setup guides
- **Agent History:** `agents/history/` - Key completion summaries and milestones
- **Agent Plans:** `agents/plans/` - Per-agent plans and tasks
- **Context Notes:** `agents/context/notes.md` - Shared context and summaries
- **Task Management:** `agents/tasks/` - Task inbox, in-progress, and done files

**Quick Reference:**
- Bug fixes: `agents/learnings/bug-fixes/`
- Setup guides: `agents/learnings/setup-guides/`
- Deployment: `agents/learnings/deployment/`
- Troubleshooting: `agents/learnings/troubleshooting/`

---

## Project Overview

Calibrate is an AI-ready pricing automation platform for commerce systems. It synchronizes price data across marketplaces (Shopify, Amazon, and others), applies guardrail policies, and progressively evolves toward AI-driven pricing intelligence.

### Monorepo Structure

```
calibrate/
|- packages/
|  |- db/
|  |- pricing-engine/
|  |- connectors/
|  |- security/
|  |- ui/
|  |- analytics/          # added by Claude Code
|  '- monitor/             # added by Agent A (Jan 3, 2025)
'- apps/
   |- api/
   |- console/
   |- site/
   '- docs/
```

---

## Agent A - Cursor (Infrastructure and Developer Experience)

### Mission
Deliver and maintain the foundational developer environment, CI/CD, and deployment infrastructure enabling seamless collaboration for Agents B and C.

### Primary Objectives
1. Workspace integrity
   - Maintain pnpm plus Turborepo pipelines.
   - Synchronize tsconfig, TypeScript references, and shared types.
   - Enforce lint and format via ESLint and Prettier.
2. Database and environment
   - Manage Prisma migrations and seeds.
   - Keep .env files consistent; add validation script.
   - Create a migration CI step (`pnpm migrate:check`).
3. Deployment
   - Deploy API on Fly.io or Railway.
   - Deploy Site and Console on Vercel (preview builds per PR).
   - Centralize secrets: `DATABASE_URL`, `WEBHOOK_SECRET`, `NEXT_PUBLIC_API_BASE`.
4. Developer experience and observability
   - Create `pnpm dev:all` to run API plus Console plus Site concurrently.
   - ✅ **COMPLETE (Jan 3, 2025)** - Add request logging (`@calibr/monitor`) and error tracing.
     - Created `@calibr/monitor` package with structured logging, performance monitoring, and error tracking
     - Integrated into API via `withSecurity` middleware with automatic request/response logging
     - Performance metrics tracking per endpoint (response time, status codes)
     - X-Request-ID header propagation for distributed tracing
     - Added 15 comprehensive tests covering all monitoring features
     - CI updated to build monitor package before typecheck and tests
   - Generate OpenAPI or ts-rest types into `@calibr/types` for the frontend.

### Deliverables
- ✅ **COMPLETE (Jan 3, 2025)** - One-step bootstrap (`pnpm setup`) - Added pnpm setup script
- Working preview deployments
- Shared generated API types
- CI pipeline validating migrations plus tests
- ✅ **COMPLETE (Jan 3, 2025)** - Request monitoring and observability (`@calibr/monitor` package)

### Definition of Done
- Development environment reproducible in under five minutes
- All build targets compile cleanly
- Preview deploys auto-build per PR

---

## Agent B - Codex (Core Product)

### Mission
Implement the full Price Changes MVP and core pricing workflow APIs while maintaining production-grade reliability and testing.

### MVP Phase (v0.2)
1. API endpoints
   - `GET /api/v1/price-changes` (list plus filters plus pagination)
   - `POST /api/v1/price-changes/:id/(approve|apply|reject|rollback)`
2. Console page
   - `/p/[slug]/price-changes`
   - Table view plus filters plus search plus cursor pagination
   - Detail drawer with price diff plus policy checks plus context
   - Action buttons (Approve, Apply, Reject, Rollback) with optimistic updates
3. RBAC
   - VIEWER -> read-only
   - EDITOR -> approve or reject
   - ADMIN -> apply or rollback
4. Testing
   - Supertest integration plus React Testing Library UI tests.

### Post-MVP Growth (v0.3 to v0.5)
- ✅ **COMPLETE (Jan 3, 2025)** - Shopify connector write-back (REST Admin API).
  - Integrated Shopify connector into price change apply flow (PR #19)
  - Live Shopify connector now called when applying price changes
  - Records variant metadata and surfaces connector errors with tests
  - Fixed Shopify sync SSL error (PR #15)
- Policy templates (max delta percent, floor or ceiling, daily limit).
- Notifications (Slack plus email) on large deltas.
- Connector retries plus idempotent event queue.
- ✅ **COMPLETE (Jan 3, 2025)** - UX improvements (PR #23, #22)
  - Early access page with guided tour component
  - Shared theme tokens for consistent design system
  - Fixed UI contrast issues with black text on dark backgrounds
  - Enhanced monitoring middleware error handling

### Deliverables
- End-to-end Price Changes flow functional.
- Comprehensive API docs (`/apps/docs`).
- CI green on integration plus UI tests.

### Definition of Done
- All actions return correct HTTP codes.
- Console reflects live state updates.
- Data consistent across tenants and connectors.

---

## Agent C - Claude Code (AI and Analytics)  — **Status: Growth Phase complete (Jan 2–6, 2025)**

### Mission
Build Calibrate's intelligence layer including AI pricing suggestions, analytics dashboards, forecasting, and merchant insights.

### Growth Phase (v0.3 to v0.6) - Complete
1. AI Pricing Assist - complete
   - Created `packages/ai-engine` with `suggestPrice()` method.
   - Inputs: SKU history, competitor data, sales velocity, cost data.
  - Outputs: `{ delta, confidence, rationale, reasoning }`.
   - Integrated into `pricing-engine` with nineteen passing tests.
   - Console UI: `AIPriceSuggest` component with confidence scoring.
   - Ready for production with configurable weights and constraints.

2. Analytics Module - complete
   - Created `packages/analytics` for daily snapshot aggregation.
   - API: `GET /api/v1/analytics/:projectId/overview` with trends.
   - API: `POST /api/v1/analytics/aggregate` for cron jobs.
   - Console dashboard at `/p/[slug]/analytics` with full UI.
   - Vercel cron configured (daily at midnight).
   - Script: `pnpm aggregate:analytics` for manual runs.
   - Metrics: SKUs, price changes, margins, trends, top performers.

3. Policy Insight Copilot - complete
   - `/api/v1/assistant/query` with GPT-4 integration.
   - LLM-powered natural language to SQL generation (OpenAI SDK).
   - Pattern-matching fallback when API key unavailable.
   - Security: SQL injection protection, project-scoped queries.
   - Queries: price explanations, what-if simulations, margin analysis.
   - Response format: answer, data, SQL, suggestions.

### Expansion Phase (v0.7 to v1.0) - Ready to start
- Inventory-aware pricing (merge stock signals).
- Demand forecasting (Prophet or XGBoost).
- Merchant Intelligence Suite (margin heatmaps, elasticity).
- ✅ **COMPLETE (Jan 3, 2025)** - AI Copilot explaining price changes (PR #21, #17).
  - Completed AI Copilot console UI with full-featured chat interface
  - New AI Assistant page at `/p/[slug]/assistant` for natural language pricing queries
  - AIExplanation component integrated into price change detail drawer
  - Features: message history, suggested questions, data viewer, SQL inspection, follow-up suggestions
  - Integrated with existing `/api/v1/assistant/query` endpoint
  - Authentication-aware with graceful fallback messaging
- CPQ extension for B2B self-serve quoting.

### Deliverables - All complete
- AI engine plus analytics packages deployed with twenty-six passing tests.
- Analytics dashboard live with key metrics.
- Copilot query endpoint returning accurate insights.
- ✅ **COMPLETE (Jan 3, 2025)** - Console UI integration complete - AI Copilot UI added with full chat interface.
- Cron jobs scheduled for daily aggregation.

### Definition of Done - All criteria met
- AI module suggests valid price deltas with explainability.
- Analytics jobs run nightly (Vercel cron configured).
- Dashboard visualizations accurate within tolerance.

### Recent Highlights

**January 6, 2025:**
- Analytics & AI improvements (Agent C - Claude Code)
  - Added comprehensive anomaly detection system with 4 detection types (price spikes/drops, volume spikes, margin compression, competitor divergence)
  - Created weekly insights digest generator with automated recommendations and performance analysis
  - Enhanced AI rationale explainer with multi-layered explanations, business impact analysis, and visual indicators
  - New APIs: `detectAnomalies()`, `generateWeeklyDigest()`, `explainSuggestion()`
  - All features ready for production integration
  - Updated CHANGELOG.md and AGENT_WORKFLOW.md with completion status

**January 3, 2025:**
- `c9a3ee5` - PR #20: Infrastructure setup and monitor package (Agent A)
  - Created `@calibr/monitor` package for request logging and performance tracking
  - Integrated monitoring into API with `withSecurity` middleware
  - Added pnpm setup script
  - Fixed TypeScript build errors and CI issues
- `e36587d` - PR #23: UX refresh features (Agent B)
  - Added early access page, guided tour component, and shared theme tokens
- `7f59b98` - PR #22: UI contrast fixes (Agent B)
  - Fixed black text on dark backgrounds
  - Enhanced monitoring middleware error handling
- `b12ec15` - PR #21: AI Copilot UI completion (Agent C)
  - Completed AI Assistant page with chat interface
  - AIExplanation component integrated into price changes
- `2aafafb` - PR #19: Shopify price apply integration (Agent B)
  - Integrated Shopify connector into price change apply flow
  - Live connector calls with variant metadata recording
- `5d06413` - PR #18: Infrastructure setup monitor (part of #20)
- `495626f` - PR #17: AI Copilot UI (part of #21)
- `5c98a30` - PR #16: Documentation consolidation (Agent A)
- `636981d` - PR #15: Shopify sync SSL error fix (Agent B)

**January 2, 2025:**
- `48b45e2` - AI Pricing Engine (nineteen tests).
- `bf2f7fb` - Analytics Module (seven tests).
- `d77ff61` - Policy Insight Copilot.
- `f9d1aa7` - Console UI Integration plus Cron Jobs plus GPT-4 Integration.

### Documentation
See `docs/project-management/AGENT_C_AI_ANALYTICS_COMPLETE.md`

---

## Coordination and Interfaces

| Responsibility | Agent | Notes |
|----------------|--------|-------|
| Infra / CI / Deploy | Cursor | Maintains build pipelines and environments |
| Core Product and Connectors | Codex | Implements APIs and console |
| AI and Analytics | Claude Code | Consumes stable APIs |

### Shared Contracts
- `PriceChangeDTO` type (common schema).
- `Event`, `Project`, and `Membership` tables.
- Common environment structure (`DATABASE_URL`, `WEBHOOK_SECRET`, `NEXT_PUBLIC_API_BASE`).

### Handoff Rules
1. Cursor provides infrastructure plus API type generation.
2. Codex finalizes API and console flows (MVP).
3. Claude Code extends analytics and AI features built on Codex APIs.
4. Cursor adds jobs and cron infrastructure for Claude's analytics.

All agents commit to `develop`; Cursor manages preview deployments.

---

## Milestones and Accountability

| Phase | Lead Agent | Definition of Done | Status |
|--------|-------------|--------------------|--------|
| MVP (v0.2) | Codex | Price Changes workflow complete end-to-end | ✅ **Near Complete** - Shopify connector write-back complete (Jan 3, 2025) |
| Growth (v0.3 to v0.6) | Claude Code | AI Assist plus Analytics Dashboard live | ✅ **Complete** (Jan 2-3, 2025) - AI Copilot UI added (Jan 3) |
| Expansion (v0.7 to v1.0) | Shared | Inventory plus Forecasting plus Copilot complete | 🔄 **In Progress** - AI Copilot UI complete (Jan 3, 2025) |

---

## Summary

- Agent A (Cursor): Infrastructure, developer experience, CI, deploy.
- Agent B (Codex): Core pricing MVP, connectors, policies.
- Agent C (Claude Code): AI, analytics, forecasting, copilot.

All agents must re-read this file before each major merge cycle. Cursor ensures `develop` is always stable and deployable.

---

## 📆 Next Steps — January 2025 Roadmap

### 🎯 Highest-Leverage Goals (Next 14 Days)

**1. Production Validation (Phase-3 Completion)**

- Owners: Codex + Claude Code  
- Validate Shopify & Amazon end-to-end (price change → apply → analytics → AI rationale).  
- Artifact: `reports/phase3_validation.md` with pass/fail and screenshots.

**2. Monitoring & Alerts**

- Owner: Cursor  
- Add synthetics for `/api/health`, `/api/v1/price-changes`, `/api/v1/analytics/overview`.  
- Create alerts: p95 > 1 s, error > 2 %, connector failure, cron miss.  
- Output: `ops/monitoring.md` (alert policy + runbook link).

**3. Authentication Cleanup**

- Owner: Codex  
- Fix NextAuth v5 import/build issues; ensure bearer-token flow works end-to-end.  
- Remove temporary `CONSOLE_INTERNAL_TOKEN` fallback; document required envs.

**4. Docs Refresh**

- Owner: Codex  
- Update README + Docs to reflect live connectors + AI features.  
- Add Quickstart: *Create project → Connect Shopify/Amazon → Approve one AI suggestion* (< 10 min).  
- Remove "in planning" language.

**5. CHANGELOG Hygiene**

- Owner: Cursor  
- Move multi-agent strategy text out of `CHANGELOG.md` to this file.  
- Keep CHANGELOG entries concise and semantic-versioned.

---

### 📦 Short Sprint Backlog (2–4 Weeks)

| Focus | Owner | Outcome |
|--------|--------|----------|
| Amazon retry/idempotency | Codex | Reliable SP-API feed submission |
| Rate limiting & abuse guard | Cursor | 429 structured responses |
| OpenAPI + Types publish | Cursor | `/api/docs` and `@calibr/types@next` |
| Dashboard heartbeat cards | Codex | Live metrics in Console dashboard |
| AI rationale clarity | Claude Code | ✅ **COMPLETE** - Enhanced explainer, weekly insights digest, anomaly detection |

---

### 👥 Agent Assignments

- **Cursor (Agent A)** — Infra, monitoring, OpenAPI generation, changelog cleanup.
- **Codex (Agent B)** — Connector validation, auth, docs refresh, dashboard polish.
- **Claude Code (Agent C)** — ✅ **COMPLETE (Jan 6, 2025)** - Analytics reliability, anomaly flags, insight summaries, enhanced AI explanations.
- **Human (PM)** — Recruit 5–10 early-access testers; manage onboarding and case studies.

---

### 🧭 Milestones

| Milestone | Definition of Done | Target Tag |
|------------|-------------------|-------------|
| Validation & Stabilization | E2E passes, alerts live, docs refreshed | `v0.3.9-stable` |
| Public Beta | ≥ 5 live merchants, < 2 % connector error, 3 case studies | `v0.4.0-public-beta` |

---

### ✅ Acceptance Gate for v0.3.9-stable

- [ ] Shopify & Amazon E2E validation report approved  
- [ ] Alerts/health checks live  
- [ ] Docs updated + Quickstart works in < 10 min  
- [ ] Console dashboard shows live metrics  
- [ ] ≥ 2 early-access users have approved & applied AI suggestions

---

### 🧠 After v0.3.9

Start **Inventory-Aware Pricing**, **Experimentation Mode**, and deeper **Copilot simulations** as the `v0.4.x` track.

---

## 🧾 Definition of Ready (DoR) for any new work
Before an agent starts coding, the task must include:
- **Contract snippet** in `contracts/<issue>.md` (DTOs, request/response, errors).
- **Env & secrets** listed (if any).
- **Acceptance criteria** (bullet list, measurable).
- **Owner** and **milestone tag** (e.g., `v0.3.9`).

## 🧪 Operational SLAs
- **API p95 latency:** ≤ 1.0s (read), ≤ 1.5s (mutations).
- **Connector job success:** ≥ 98% daily.
- **Cron reliability:** ≥ 99% run success with alert on miss.
- **Error budget:** API 5xx < 2% per day.

Cursor owns alerting; Codex/Claude own remediation within business hours.

---

## 🎨 UI Theming Rollout (Light Theme)
**Goal:** Notion-style light theme for Site, Console, Docs with shared tokens.
- **Owner:** Codex (build) + Cursor (tokens, release)
- **Scope:** `apps/{site,console,docs}/app/globals.css` and `packages/ui`
- **Acceptance:** WCAG AA contrast; screenshots for hero, console dashboard, docs prose; Lighthouse ≥ 90 desktop.

---

## 💳 Stripe Integration Plan (MVP → Growth)

### Objectives
1) **Connect Stripe** via OAuth (Connect Standard)  
2) **Sync/Create Catalog** (Products & Prices)  
3) **Ingest Transactions** (intents/charges + fees/net via BalanceTransactions)  
4) **Pricing insights** from conversion data  
5) **Unified UI** with Shopify/Amazon/Stripe in one view

### Data Model Additions (Prisma)
- `StripeAccount` (projectId, stripeAccountId, livemode, status, createdAt)
- `ConnectorSyncState` (projectId, source: 'stripe'|'shopify'|'amazon', cursor JSON)
- `StripeWebhookEvent` (id, type, payloadHash, processedAt, status)
- `StripeProductMap` (projectId, stripeProductId → Product.id)
- `StripePriceMap` (projectId, stripePriceId → Price.id)
- `Transaction` (projectId, source, externalId, amount, currency, status, feeAmount, netAmount, productId?, skuId?, createdAt)

> Reuse `Event` for audit logs: `stripe.sync.started`, `stripe.webhook.received`, `transaction.created`.

### API Endpoints
**OAuth**
- `GET /api/integrations/stripe/oauth/start`
- `GET /api/integrations/stripe/oauth/callback`
- `POST /api/integrations/stripe/disconnect`

**Webhooks**
- `POST /api/integrations/stripe/webhook`  
  Subscribe: `product.*`, `price.*`, `payment_intent.*`, `charge.*`, `balance.available`

**Sync Jobs**
- `POST /api/integrations/stripe/sync/catalog` → upsert Products/Prices + Maps
- `POST /api/integrations/stripe/sync/transactions?since=…` → PaymentIntents/Charges + BalanceTransactions → `Transaction`

**Catalog Write (optional MVP+):**
- `POST /api/integrations/stripe/products`
- `POST /api/integrations/stripe/prices`

**Analytics**
- `GET /api/v1/analytics/:projectId/conversion-overview`
- `GET /api/v1/analytics/:projectId/sku/:id/conversion-curve`

### Processing Rules
- All Stripe calls include `Stripe-Account` header (per connected merchant).
- Webhooks are verified (Stripe signing secret) and **idempotent** (use event id + payload hash).
- Backfills use `ConnectorSyncState.cursor` for pagination checkpoints.
- Map Stripe Product/Price to internal Product/Price, then attach `Transaction` rows to mapped SKUs when possible.

### Console UI
- **Settings → Connectors:** add Stripe row (connect/disconnect, last sync).
- **Catalog:** show Stripe badges + mismatch hints.
- **Transactions (new):** table of Stripe payments (gross, fees, net, SKU, status).
- **Analytics Overview:** merge Shopify/Amazon/Stripe into unified cards with source filters.
- **Price Change Drawer:** show recent Stripe conversion for the SKU (e.g., "2.4% @ $29").

### Security & Compliance
- PCI: **read-only**, never store card data.
- Secrets: `STRIPE_CLIENT_ID`, `STRIPE_CLIENT_SECRET`, `STRIPE_WEBHOOK_SECRET` (env validation by Cursor).
- Feature flag: `STRIPE_CONNECT_ENABLED`.

### Work Split
- **Agent A (Cursor):** OAuth app config, secrets, webhook signature verify util, job queue, observability (`stripe.*` events), alerts.
- **Agent B (Codex):** OAuth routes, webhook handler, mappers + sync jobs, Console Connectors + Transactions UI, optional catalog write.
- **Agent C (Claude Code):** Add Stripe `Transaction` to analytics pipeline, conversion curves per SKU, incorporate into AI rationale and weekly digest.
- **Human:** Test with a Stripe demo account; recruit 2–3 early-access Stripe-only users.

### Acceptance (Stripe MVP "Done")
- Merchant can connect Stripe; catalog appears with badges.
- Transactions page shows recent payments with fees & net.
- Analytics overview includes Stripe totals; source filters work.
- Webhooks verified & idempotent; backfill handles ≥10k records.
- Docs include a **10-minute Stripe Quickstart**.

### Milestones
| Milestone | DoD | Owner | Tag |
|---|---|---|---|
| Connect + Read | OAuth, catalog sync, transactions ingest, webhooks OK, UI visible | A+B | `v0.3.10` |
| Unified Analytics | Conversion overview + SKU curves, AI rationale cites Stripe | C+B | `v0.3.11` |
| Catalog Write | Create/Update Product/Price in Stripe from Console | B | `v0.3.12` |
>>>>>>> abe502fb
<|MERGE_RESOLUTION|>--- conflicted
+++ resolved
@@ -1,9 +1,5 @@
 This document has moved. See:
 
-<<<<<<< HEAD
-- [/agents/docs/_EXECUTION_PACKET_V2/01_MILESTONES.md](/agents/docs/_EXECUTION_PACKET_V2/01_MILESTONES.md)
-- [/agents/docs/_EXECUTION_PACKET_V2/02_TEAM_ASSIGNMENTS.md](/agents/docs/_EXECUTION_PACKET_V2/02_TEAM_ASSIGNMENTS.md)
-=======
 This document defines how the Calibrate project is collaboratively developed across three autonomous agents:
 
 - Agent A (Cursor): Infrastructure, developer experience, CI/CD, and deployment orchestration.
@@ -476,5 +472,4 @@
 |---|---|---|---|
 | Connect + Read | OAuth, catalog sync, transactions ingest, webhooks OK, UI visible | A+B | `v0.3.10` |
 | Unified Analytics | Conversion overview + SKU curves, AI rationale cites Stripe | C+B | `v0.3.11` |
-| Catalog Write | Create/Update Product/Price in Stripe from Console | B | `v0.3.12` |
->>>>>>> abe502fb
+| Catalog Write | Create/Update Product/Price in Stripe from Console | B | `v0.3.12` |