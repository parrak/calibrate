name: Deployment Validation

on:
  push:
    branches: [ master ]
  pull_request:
    branches: [ master ]
  workflow_dispatch:

jobs:
  # Fast setup job that runs lockfile check and generates Prisma client
  setup:
    name: Setup and Dependencies
    runs-on: ubuntu-latest
    steps:
    - name: Checkout code
      uses: actions/checkout@v4
      with:
        fetch-depth: 0  # Full history for Turborepo cache

    - name: Install pnpm
      uses: pnpm/action-setup@v4
      with:
        package_json_file: package.json

    - name: Setup Node.js
      uses: actions/setup-node@v4
      with:
        node-version: '20'
        cache: 'pnpm'

    - name: Get pnpm store directory
      id: pnpm-cache
      shell: bash
      run: |
        echo "STORE_PATH=$(pnpm store path)" >> $GITHUB_OUTPUT

    - name: Cache pnpm dependencies
      id: cache-deps
      uses: actions/cache@v4
      with:
        path: ${{ steps.pnpm-cache.outputs.STORE_PATH }}
        key: pnpm-${{ runner.os }}-${{ hashFiles('**/pnpm-lock.yaml') }}
        restore-keys: |
          pnpm-${{ runner.os }}-

    - name: Install dependencies
      run: pnpm install --frozen-lockfile

    - name: Cache Prisma generated client
      id: cache-prisma
      uses: actions/cache@v4
      with:
        path: |
          packages/db/node_modules/.prisma
          packages/db/node_modules/@prisma
        key: prisma-${{ runner.os }}-${{ hashFiles('packages/db/prisma/schema.prisma') }}
        restore-keys: |
          prisma-${{ runner.os }}-

    - name: Generate Prisma client
      run: pnpm db:generate

    - name: Check migrations
      env:
        DATABASE_URL: postgresql://user:pass@localhost:5432/calibr
      run: bash scripts/migrate-check.sh

  # Run typecheck, lint, test, and build in parallel
  typecheck:
    name: TypeScript Type Check
    runs-on: ubuntu-latest
    steps:
    - name: Checkout code
      uses: actions/checkout@v4
      with:
        fetch-depth: 0

    - name: Install pnpm
      uses: pnpm/action-setup@v4
      with:
        package_json_file: package.json

    - name: Setup Node.js
      uses: actions/setup-node@v4
      with:
        node-version: '20'
        cache: 'pnpm'

    - name: Get pnpm store directory
      id: pnpm-cache
      shell: bash
      run: |
        echo "STORE_PATH=$(pnpm store path)" >> $GITHUB_OUTPUT

    - name: Cache pnpm dependencies
      uses: actions/cache@v4
      with:
        path: ${{ steps.pnpm-cache.outputs.STORE_PATH }}
        key: pnpm-${{ runner.os }}-${{ hashFiles('**/pnpm-lock.yaml') }}
        restore-keys: |
          pnpm-${{ runner.os }}-

    - name: Cache Prisma generated client
      uses: actions/cache@v4
      with:
        path: |
          packages/db/node_modules/.prisma
          packages/db/node_modules/@prisma
        key: prisma-${{ runner.os }}-${{ hashFiles('packages/db/prisma/schema.prisma') }}
        restore-keys: |
          prisma-${{ runner.os }}-

    - name: Install dependencies
      run: pnpm install --frozen-lockfile

    - name: Generate Prisma client
      run: pnpm db:generate

<<<<<<< HEAD
    - name: Setup Turborepo
      uses: turborepo/cache-action@v1
      with:
        token: ${{ secrets.GITHUB_TOKEN }}
=======
    - name: Build monitor package
      run: pnpm --filter @calibr/monitor build
>>>>>>> 0db50eb3

    - name: TypeScript check
      run: pnpm type-check

  lint:
    name: Lint Check
    runs-on: ubuntu-latest
    steps:
    - name: Checkout code
      uses: actions/checkout@v4
      with:
        fetch-depth: 0

    - name: Install pnpm
      uses: pnpm/action-setup@v4
      with:
        package_json_file: package.json

    - name: Setup Node.js
      uses: actions/setup-node@v4
      with:
        node-version: '20'
        cache: 'pnpm'

    - name: Get pnpm store directory
      id: pnpm-cache
      shell: bash
      run: |
        echo "STORE_PATH=$(pnpm store path)" >> $GITHUB_OUTPUT

    - name: Cache pnpm dependencies
      uses: actions/cache@v4
      with:
        path: ${{ steps.pnpm-cache.outputs.STORE_PATH }}
        key: pnpm-${{ runner.os }}-${{ hashFiles('**/pnpm-lock.yaml') }}
        restore-keys: |
          pnpm-${{ runner.os }}-

    - name: Cache Prisma generated client
      uses: actions/cache@v4
      with:
        path: |
          packages/db/node_modules/.prisma
          packages/db/node_modules/@prisma
        key: prisma-${{ runner.os }}-${{ hashFiles('packages/db/prisma/schema.prisma') }}
        restore-keys: |
          prisma-${{ runner.os }}-

    - name: Install dependencies
      run: pnpm install --frozen-lockfile

    - name: Generate Prisma client
      run: pnpm db:generate

    - name: Setup Turborepo
      uses: turborepo/cache-action@v1
      with:
        token: ${{ secrets.GITHUB_TOKEN }}

    - name: Lint check
      run: pnpm lint

  test:
    name: Unit & Integration Tests
    runs-on: ubuntu-latest
    steps:
    - name: Checkout code
      uses: actions/checkout@v4
      with:
        fetch-depth: 0

    - name: Install pnpm
      uses: pnpm/action-setup@v4
      with:
        package_json_file: package.json

    - name: Setup Node.js
      uses: actions/setup-node@v4
      with:
        node-version: '20'
        cache: 'pnpm'

    - name: Get pnpm store directory
      id: pnpm-cache
      shell: bash
      run: |
        echo "STORE_PATH=$(pnpm store path)" >> $GITHUB_OUTPUT

    - name: Cache pnpm dependencies
      uses: actions/cache@v4
      with:
        path: ${{ steps.pnpm-cache.outputs.STORE_PATH }}
        key: pnpm-${{ runner.os }}-${{ hashFiles('**/pnpm-lock.yaml') }}
        restore-keys: |
          pnpm-${{ runner.os }}-

    - name: Cache Prisma generated client
      uses: actions/cache@v4
      with:
        path: |
          packages/db/node_modules/.prisma
          packages/db/node_modules/@prisma
        key: prisma-${{ runner.os }}-${{ hashFiles('packages/db/prisma/schema.prisma') }}
        restore-keys: |
          prisma-${{ runner.os }}-

    - name: Install dependencies
      run: pnpm install --frozen-lockfile

    - name: Generate Prisma client
      run: pnpm db:generate

<<<<<<< HEAD
    - name: Setup Turborepo
      uses: turborepo/cache-action@v1
      with:
        token: ${{ secrets.GITHUB_TOKEN }}
=======
    - name: Build monitor package
      run: pnpm --filter @calibr/monitor build
>>>>>>> 0db50eb3

    - name: Run tests
      run: pnpm test
      env:
        NODE_ENV: test
        DATABASE_URL: postgresql://test:test@localhost:5432/test_db

  build:
    name: Production Build
    runs-on: ubuntu-latest
    steps:
    - name: Checkout code
      uses: actions/checkout@v4
      with:
        fetch-depth: 0

    - name: Install pnpm
      uses: pnpm/action-setup@v4
      with:
        package_json_file: package.json

    - name: Setup Node.js
      uses: actions/setup-node@v4
      with:
        node-version: '20'
        cache: 'pnpm'

    - name: Get pnpm store directory
      id: pnpm-cache
      shell: bash
      run: |
        echo "STORE_PATH=$(pnpm store path)" >> $GITHUB_OUTPUT

    - name: Cache pnpm dependencies
      uses: actions/cache@v4
      with:
        path: ${{ steps.pnpm-cache.outputs.STORE_PATH }}
        key: pnpm-${{ runner.os }}-${{ hashFiles('**/pnpm-lock.yaml') }}
        restore-keys: |
          pnpm-${{ runner.os }}-

    - name: Cache Prisma generated client
      uses: actions/cache@v4
      with:
        path: |
          packages/db/node_modules/.prisma
          packages/db/node_modules/@prisma
        key: prisma-${{ runner.os }}-${{ hashFiles('packages/db/prisma/schema.prisma') }}
        restore-keys: |
          prisma-${{ runner.os }}-

    - name: Install dependencies
      run: pnpm install --frozen-lockfile

    - name: Generate Prisma client
      run: pnpm db:generate

    - name: Setup Turborepo
      uses: turborepo/cache-action@v1
      with:
        token: ${{ secrets.GITHUB_TOKEN }}

    - name: Build production
      run: pnpm build

  # Docker build with buildx cache for faster builds
  docker-build:
    name: Docker Build
    runs-on: ubuntu-latest
    needs: [typecheck, lint, test, build]
    if: always() && (needs.typecheck.result == 'success' || needs.typecheck.result == 'skipped') && (needs.lint.result == 'success' || needs.lint.result == 'skipped') && (needs.test.result == 'success' || needs.test.result == 'skipped') && (needs.build.result == 'success' || needs.build.result == 'skipped')
    steps:
    - name: Checkout code
      uses: actions/checkout@v4

    - name: Set up Docker Buildx
      uses: docker/setup-buildx-action@v3

    - name: Build Docker image with cache
      uses: docker/build-push-action@v5
      with:
        context: .
        file: apps/api/Dockerfile
        push: false
        tags: calibrate-test:latest
        cache-from: type=gha
        cache-to: type=gha,mode=max
        load: true

    - name: Verify Docker image
      run: |
        docker images calibrate-test:latest
        docker inspect calibrate-test:latest > /dev/null

  integration-tests:
    name: API Integration Tests
    runs-on: ubuntu-latest
    needs: [docker-build]
    if: always() && (needs.docker-build.result == 'success' || needs.docker-build.result == 'skipped')
    steps:
    - name: Checkout code
      uses: actions/checkout@v4

    - name: Install pnpm
      uses: pnpm/action-setup@v4
      with:
        package_json_file: package.json

    - name: Setup Node.js
      uses: actions/setup-node@v4
      with:
        node-version: '20'
        cache: 'pnpm'

    - name: Get pnpm store directory
      id: pnpm-cache
      shell: bash
      run: |
        echo "STORE_PATH=$(pnpm store path)" >> $GITHUB_OUTPUT

    - name: Cache pnpm dependencies
      uses: actions/cache@v4
      with:
        path: ${{ steps.pnpm-cache.outputs.STORE_PATH }}
        key: pnpm-${{ runner.os }}-${{ hashFiles('**/pnpm-lock.yaml') }}
        restore-keys: |
          pnpm-${{ runner.os }}-

    - name: Cache Prisma generated client
      uses: actions/cache@v4
      with:
        path: |
          packages/db/node_modules/.prisma
          packages/db/node_modules/@prisma
        key: prisma-${{ runner.os }}-${{ hashFiles('packages/db/prisma/schema.prisma') }}
        restore-keys: |
          prisma-${{ runner.os }}-

    - name: Install dependencies
      run: pnpm install --frozen-lockfile

    - name: Generate Prisma client
      run: pnpm db:generate

    - name: Start services
      run: |
        docker compose up -d
        sleep 10

    - name: Run migrations
      env:
        DATABASE_URL: postgresql://user:pass@localhost:5432/calibr
      run: pnpm --filter @calibr/db prisma migrate deploy

    - name: Seed database
      env:
        DATABASE_URL: postgresql://user:pass@localhost:5432/calibr
      run: pnpm seed

    - name: Start API server
      env:
        DATABASE_URL: postgresql://user:pass@localhost:5432/calibr
      run: |
        pnpm --filter @calibr/api dev &
        sleep 15

    - name: Test health check
      run: |
        curl -f http://localhost:3000/api/health || exit 1
        response=$(curl -s http://localhost:3000/api/health)
        echo "$response" | jq . || exit 1

    - name: Test Docker run
      continue-on-error: true
      run: |
        container_id=$(docker run -d -p 8080:8080 -e DATABASE_URL=postgresql://user:pass@host.docker.internal:5432/calibr calibrate-test:latest 2>&1) || true
        if [ -n "$container_id" ] && [ "${container_id:0:12}" != "docker: Error" ]; then
          sleep 10
          curl -f http://localhost:8080/api/health || echo "Warning: Docker container health check failed, but build succeeded"
        else
          echo "Warning: Docker run failed, skipping container health check"
        fi

    - name: Cleanup
      if: always()
      run: |
        docker compose down || true
        docker stop $(docker ps -q) || true

  validate-deployment:
    name: Validate Deployment
    runs-on: ubuntu-latest
    needs: [setup, typecheck, lint, test, build, docker-build, integration-tests]
    if: always()
    steps:
    - name: Check all jobs status
      run: |
        if [ "${{ needs.setup.result }}" != "success" ] && [ "${{ needs.setup.result }}" != "skipped" ]; then
          echo "Setup job failed"
          exit 1
        fi
        if [ "${{ needs.typecheck.result }}" != "success" ] && [ "${{ needs.typecheck.result }}" != "skipped" ]; then
          echo "Typecheck job failed"
          exit 1
        fi
        if [ "${{ needs.lint.result }}" != "success" ] && [ "${{ needs.lint.result }}" != "skipped" ]; then
          echo "Lint job failed"
          exit 1
        fi
        if [ "${{ needs.test.result }}" != "success" ] && [ "${{ needs.test.result }}" != "skipped" ]; then
          echo "Test job failed"
          exit 1
        fi
        if [ "${{ needs.build.result }}" != "success" ] && [ "${{ needs.build.result }}" != "skipped" ]; then
          echo "Build job failed"
          exit 1
        fi
        if [ "${{ needs.docker-build.result }}" != "success" ] && [ "${{ needs.docker-build.result }}" != "skipped" ]; then
          echo "Docker build job failed"
          exit 1
        fi
        if [ "${{ needs.integration-tests.result }}" != "success" ] && [ "${{ needs.integration-tests.result }}" != "skipped" ]; then
          echo "Integration tests job failed"
          exit 1
        fi
        echo "✅ All validation jobs passed successfully"<|MERGE_RESOLUTION|>--- conflicted
+++ resolved
@@ -117,136 +117,132 @@
     - name: Generate Prisma client
       run: pnpm db:generate
 
-<<<<<<< HEAD
+    - name: Build monitor package
+      run: pnpm --filter @calibr/monitor build
+
     - name: Setup Turborepo
       uses: turborepo/cache-action@v1
       with:
         token: ${{ secrets.GITHUB_TOKEN }}
-=======
+
+    - name: TypeScript check
+      run: pnpm type-check
+
+  lint:
+    name: Lint Check
+    runs-on: ubuntu-latest
+    steps:
+    - name: Checkout code
+      uses: actions/checkout@v4
+      with:
+        fetch-depth: 0
+
+    - name: Install pnpm
+      uses: pnpm/action-setup@v4
+      with:
+        package_json_file: package.json
+
+    - name: Setup Node.js
+      uses: actions/setup-node@v4
+      with:
+        node-version: '20'
+        cache: 'pnpm'
+
+    - name: Get pnpm store directory
+      id: pnpm-cache
+      shell: bash
+      run: |
+        echo "STORE_PATH=$(pnpm store path)" >> $GITHUB_OUTPUT
+
+    - name: Cache pnpm dependencies
+      uses: actions/cache@v4
+      with:
+        path: ${{ steps.pnpm-cache.outputs.STORE_PATH }}
+        key: pnpm-${{ runner.os }}-${{ hashFiles('**/pnpm-lock.yaml') }}
+        restore-keys: |
+          pnpm-${{ runner.os }}-
+
+    - name: Cache Prisma generated client
+      uses: actions/cache@v4
+      with:
+        path: |
+          packages/db/node_modules/.prisma
+          packages/db/node_modules/@prisma
+        key: prisma-${{ runner.os }}-${{ hashFiles('packages/db/prisma/schema.prisma') }}
+        restore-keys: |
+          prisma-${{ runner.os }}-
+
+    - name: Install dependencies
+      run: pnpm install --frozen-lockfile
+
+    - name: Generate Prisma client
+      run: pnpm db:generate
+
+    - name: Setup Turborepo
+      uses: turborepo/cache-action@v1
+      with:
+        token: ${{ secrets.GITHUB_TOKEN }}
+
+    - name: Lint check
+      run: pnpm lint
+
+  test:
+    name: Unit & Integration Tests
+    runs-on: ubuntu-latest
+    steps:
+    - name: Checkout code
+      uses: actions/checkout@v4
+      with:
+        fetch-depth: 0
+
+    - name: Install pnpm
+      uses: pnpm/action-setup@v4
+      with:
+        package_json_file: package.json
+
+    - name: Setup Node.js
+      uses: actions/setup-node@v4
+      with:
+        node-version: '20'
+        cache: 'pnpm'
+
+    - name: Get pnpm store directory
+      id: pnpm-cache
+      shell: bash
+      run: |
+        echo "STORE_PATH=$(pnpm store path)" >> $GITHUB_OUTPUT
+
+    - name: Cache pnpm dependencies
+      uses: actions/cache@v4
+      with:
+        path: ${{ steps.pnpm-cache.outputs.STORE_PATH }}
+        key: pnpm-${{ runner.os }}-${{ hashFiles('**/pnpm-lock.yaml') }}
+        restore-keys: |
+          pnpm-${{ runner.os }}-
+
+    - name: Cache Prisma generated client
+      uses: actions/cache@v4
+      with:
+        path: |
+          packages/db/node_modules/.prisma
+          packages/db/node_modules/@prisma
+        key: prisma-${{ runner.os }}-${{ hashFiles('packages/db/prisma/schema.prisma') }}
+        restore-keys: |
+          prisma-${{ runner.os }}-
+
+    - name: Install dependencies
+      run: pnpm install --frozen-lockfile
+
+    - name: Generate Prisma client
+      run: pnpm db:generate
+
     - name: Build monitor package
       run: pnpm --filter @calibr/monitor build
->>>>>>> 0db50eb3
-
-    - name: TypeScript check
-      run: pnpm type-check
-
-  lint:
-    name: Lint Check
-    runs-on: ubuntu-latest
-    steps:
-    - name: Checkout code
-      uses: actions/checkout@v4
-      with:
-        fetch-depth: 0
-
-    - name: Install pnpm
-      uses: pnpm/action-setup@v4
-      with:
-        package_json_file: package.json
-
-    - name: Setup Node.js
-      uses: actions/setup-node@v4
-      with:
-        node-version: '20'
-        cache: 'pnpm'
-
-    - name: Get pnpm store directory
-      id: pnpm-cache
-      shell: bash
-      run: |
-        echo "STORE_PATH=$(pnpm store path)" >> $GITHUB_OUTPUT
-
-    - name: Cache pnpm dependencies
-      uses: actions/cache@v4
-      with:
-        path: ${{ steps.pnpm-cache.outputs.STORE_PATH }}
-        key: pnpm-${{ runner.os }}-${{ hashFiles('**/pnpm-lock.yaml') }}
-        restore-keys: |
-          pnpm-${{ runner.os }}-
-
-    - name: Cache Prisma generated client
-      uses: actions/cache@v4
-      with:
-        path: |
-          packages/db/node_modules/.prisma
-          packages/db/node_modules/@prisma
-        key: prisma-${{ runner.os }}-${{ hashFiles('packages/db/prisma/schema.prisma') }}
-        restore-keys: |
-          prisma-${{ runner.os }}-
-
-    - name: Install dependencies
-      run: pnpm install --frozen-lockfile
-
-    - name: Generate Prisma client
-      run: pnpm db:generate
 
     - name: Setup Turborepo
       uses: turborepo/cache-action@v1
       with:
         token: ${{ secrets.GITHUB_TOKEN }}
-
-    - name: Lint check
-      run: pnpm lint
-
-  test:
-    name: Unit & Integration Tests
-    runs-on: ubuntu-latest
-    steps:
-    - name: Checkout code
-      uses: actions/checkout@v4
-      with:
-        fetch-depth: 0
-
-    - name: Install pnpm
-      uses: pnpm/action-setup@v4
-      with:
-        package_json_file: package.json
-
-    - name: Setup Node.js
-      uses: actions/setup-node@v4
-      with:
-        node-version: '20'
-        cache: 'pnpm'
-
-    - name: Get pnpm store directory
-      id: pnpm-cache
-      shell: bash
-      run: |
-        echo "STORE_PATH=$(pnpm store path)" >> $GITHUB_OUTPUT
-
-    - name: Cache pnpm dependencies
-      uses: actions/cache@v4
-      with:
-        path: ${{ steps.pnpm-cache.outputs.STORE_PATH }}
-        key: pnpm-${{ runner.os }}-${{ hashFiles('**/pnpm-lock.yaml') }}
-        restore-keys: |
-          pnpm-${{ runner.os }}-
-
-    - name: Cache Prisma generated client
-      uses: actions/cache@v4
-      with:
-        path: |
-          packages/db/node_modules/.prisma
-          packages/db/node_modules/@prisma
-        key: prisma-${{ runner.os }}-${{ hashFiles('packages/db/prisma/schema.prisma') }}
-        restore-keys: |
-          prisma-${{ runner.os }}-
-
-    - name: Install dependencies
-      run: pnpm install --frozen-lockfile
-
-    - name: Generate Prisma client
-      run: pnpm db:generate
-
-<<<<<<< HEAD
-    - name: Setup Turborepo
-      uses: turborepo/cache-action@v1
-      with:
-        token: ${{ secrets.GITHUB_TOKEN }}
-=======
-    - name: Build monitor package
-      run: pnpm --filter @calibr/monitor build
->>>>>>> 0db50eb3
 
     - name: Run tests
       run: pnpm test
