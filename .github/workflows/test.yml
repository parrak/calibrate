--- conflicted
+++ resolved
@@ -120,10 +120,8 @@
     - name: Build monitor package
       run: pnpm --filter @calibr/monitor build
 
-<<<<<<< HEAD
     - name: Generate API types
       run: pnpm --filter @calibr/types generate
-=======
     - name: Cache Turborepo
       uses: actions/cache@v4
       with:
@@ -132,7 +130,6 @@
         restore-keys: |
           turbo-${{ runner.os }}-${{ hashFiles('**/pnpm-lock.yaml') }}-
           turbo-${{ runner.os }}-
->>>>>>> 461ebfc3
 
     - name: Run TypeScript type checks
       run: pnpm type-check
