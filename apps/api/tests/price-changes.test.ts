--- conflicted
+++ resolved
@@ -338,25 +338,8 @@
     },
     sku: {
       findUnique: async ({ where, select }: any) => {
-<<<<<<< HEAD
-        if (!where?.id) return null
-        // Mock SKU with Shopify variant ID in attributes
-        const sku = {
-          id: where.id,
-          attributes: {
-            shopify: {
-              variantId: 'variant_from_sku_attributes',
-            },
-          },
-        }
-        if (select?.attributes) {
-          return clone({ attributes: sku.attributes })
-        }
-        return clone(sku)
-=======
         // Return null by default - tests can override this if needed
         return null
->>>>>>> 5f4bcdf6
       },
     },
     $transaction: async (cb: any) => cb(client),
@@ -632,11 +615,7 @@
         }
       }
     }
-<<<<<<< HEAD
-    // Mock SKU to return null/empty attributes so it can't find variantId there either
-=======
     // Mock SKU to return null to prevent fallback resolution from SKU attributes
->>>>>>> 5f4bcdf6
     const originalSku = store.client.sku
     store.client.sku = {
       findUnique: async () => null,
@@ -659,60 +638,6 @@
       // Restore original SKU mock
       store.client.sku = originalSku
     }
-<<<<<<< HEAD
-  })
-
-  it('resolves Shopify variant ID from direct variantId field on PriceChange', async () => {
-    // Create a price change with variantId directly on the model (not in context)
-    const pcWithDirectVariantId: PriceChangeRecord = {
-      id: 'pc_direct_variant',
-      tenantId: 'tenant1',
-      projectId: 'proj1',
-      skuId: 'sku1',
-      source: 'Manual',
-      fromAmount: 4990,
-      toAmount: 5490,
-      currency: 'USD',
-      context: {}, // No shopifyVariantId in context
-      status: 'APPROVED',
-      policyResult: { ok: true, checks: [{ name: 'maxPctDelta', ok: true }] },
-      createdAt: new Date('2025-01-07T00:00:00Z'),
-      approvedBy: 'user-editor',
-      appliedAt: null,
-      connectorStatus: {},
-      variantId: 'variant_direct_field', // Direct field on PriceChange
-    }
-    store.pushPriceChange(pcWithDirectVariantId)
-
-    shopifyMocks.updatePrice.mockResolvedValueOnce({
-      externalId: 'variant_direct_field',
-      platform: 'shopify',
-      success: true,
-      currency: 'USD',
-      updatedAt: new Date(),
-    })
-
-    const token = makeToken('user-admin')
-    const req = makeRequest('http://localhost/api/v1/price-changes/pc_direct_variant/apply', {
-      method: 'POST',
-      headers: {
-        Authorization: `Bearer ${token}`,
-        'X-Calibr-Project': 'demo',
-      },
-    })
-    const res = await applyRoute(req, paramsFor('pc_direct_variant') as any)
-    expect(res.status).toBe(200)
-    const body = await res.json()
-    expect(body.item.status).toBe('APPLIED')
-    expect(shopifyMocks.updatePrice).toHaveBeenCalledWith(
-      expect.objectContaining({
-        externalId: 'variant_direct_field',
-        price: 5490,
-        currency: 'USD',
-      })
-    )
-=======
->>>>>>> 5f4bcdf6
   })
 
   it('surfaces Shopify connector API failures', async () => {
