--- conflicted
+++ resolved
@@ -25,12 +25,8 @@
 export function buildShopifyConnectorConfig(isActive: boolean): ConnectorConfig {
   const apiKey = requireEnv('SHOPIFY_API_KEY');
   const apiSecret = requireEnv('SHOPIFY_API_SECRET');
-<<<<<<< HEAD
-  // webhookSecret is optional - only needed for webhook verification
+  // webhookSecret is optional - only needed for webhook verification, not for sync operations
   // Provide empty string as default to satisfy type requirements
-=======
-  // Webhook secret is optional - only needed for webhook verification, not for sync operations
->>>>>>> b6680f29
   const webhookSecret = process.env.SHOPIFY_WEBHOOK_SECRET || '';
   const apiVersion = process.env.SHOPIFY_API_VERSION;
 
