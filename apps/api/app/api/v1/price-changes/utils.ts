import { NextRequest, NextResponse } from 'next/server'
import { prisma, Prisma } from '@calibr/db'
import { authSecurityManager, type AuthContext } from '@/lib/auth-security'

// Define types that should come from Prisma but aren't exported
type ProjectRole = 'OWNER' | 'ADMIN' | 'EDITOR' | 'VIEWER'
<<<<<<< HEAD
type Membership = { id: string; userId: string; projectId: string; role: ProjectRole; [key: string]: any }
type Project = { id: string; slug: string; [key: string]: any }
=======
type Membership = { id: string; userId: string; projectId: string; role: ProjectRole }
type Project = { id: string; slug: string }
>>>>>>> 41065be3
type PriceChange = {
  id: string
  status: string
  currency: string
  fromAmount: number
  toAmount: number
  createdAt: Date
  source: string | null
  context: Prisma.JsonValue | null
  policyResult: Prisma.JsonValue | null
  approvedBy: string | null
  appliedAt: Date | null
  connectorStatus: Prisma.JsonValue | null
  projectId: string
<<<<<<< HEAD
  [key: string]: any
=======
  skuId: string
>>>>>>> 41065be3
}

export type ConnectorState = 'QUEUED' | 'SYNCING' | 'SYNCED' | 'ERROR'
export type PriceChangeStatus =
  | 'PENDING'
  | 'APPROVED'
  | 'APPLIED'
  | 'REJECTED'
  | 'FAILED'
  | 'ROLLED_BACK'
export type PolicyCheck = { name: string; ok: boolean; [k: string]: unknown }

export type PriceChangeDTO = {
  id: string
  status: PriceChangeStatus
  currency: string
  fromAmount: number
  toAmount: number
  createdAt: string
  source?: string
  context?: Record<string, unknown>
  policyResult?: { ok: boolean; checks: PolicyCheck[] }
  approvedBy?: string | null
  appliedAt?: string | null
  connectorStatus?: {
    target: 'shopify' | 'amazon' | string
    state: ConnectorState
    errorMessage?: string | null
    variantId?: string | null
    externalId?: string | null
    updatedAt?: string | null
  }
}

export type ApiErrorShape = {
  status: number
  error: string
  message?: string
  details?: Record<string, unknown>
}

const ROLE_ORDER: Record<ProjectRole, number> = {
  VIEWER: 0,
  EDITOR: 1,
  ADMIN: 2,
  OWNER: 3,
}

function roleSatisfies(role: ProjectRole, minRole: ProjectRole) {
  return ROLE_ORDER[role] >= ROLE_ORDER[minRole]
}

export async function requireProjectAccess(
  req: NextRequest,
  projectSlug: string,
  minRole: ProjectRole = 'VIEWER'
): Promise<
  | {
      session: AuthContext
      project: Project
      membership: Membership
    }
  | { error: ApiErrorShape }
> {
  const authHeader = req.headers.get('authorization') || req.headers.get('Authorization')
  if (!authHeader?.startsWith('Bearer ')) {
    return { error: { status: 401, error: 'Unauthorized', message: 'Missing bearer token' } }
  }

  const token = authHeader.substring(7).trim()
  const session = authSecurityManager.validateSessionToken(token)
  if (!session || !session.userId) {
    return { error: { status: 401, error: 'Unauthorized', message: 'Invalid session token' } }
  }

  const project = await prisma().project.findUnique({ where: { slug: projectSlug } })
  if (!project) {
    return { error: { status: 404, error: 'NotFound', message: 'Project not found' } }
  }

  const membership = await prisma().membership.findUnique({
    where: {
      userId_projectId: {
        userId: session.userId,
        projectId: project.id,
      },
    },
  })

  if (!membership) {
    return { error: { status: 403, error: 'Forbidden', message: 'You need access to this project.' } }
  }

  if (!roleSatisfies(membership.role, minRole)) {
    return {
      error: {
        status: 403,
        error: 'Forbidden',
        message: `Requires ${minRole.toLowerCase()} or higher permissions.`,
      },
    }
  }

  return { session, project, membership }
}

export function errorJson(err: ApiErrorShape) {
  const body: Record<string, unknown> = { ok: false, error: err.error }
  if (err.message) body.message = err.message
  if (typeof err.details !== 'undefined') body.details = err.details
  return NextResponse.json(body, { status: err.status })
}

export function toPriceChangeDTO(pc: PriceChange): PriceChangeDTO {
  // Convert context to Record<string, unknown> if it exists
  let context: Record<string, unknown> | undefined = undefined
  if (pc.context) {
    if (typeof pc.context === 'object' && pc.context !== null && !Array.isArray(pc.context)) {
      context = pc.context as Record<string, unknown>
    }
  }

  // Convert policyResult, handling null
  let policyResult: { ok: boolean; checks: PolicyCheck[] } | undefined = undefined
  if (pc.policyResult) {
    const result = pc.policyResult as { ok: boolean; checks: PolicyCheck[] } | null
    if (result) {
      policyResult = result
    }
  }

  return {
    id: pc.id,
    status: pc.status as PriceChangeStatus,
    currency: pc.currency,
    fromAmount: pc.fromAmount,
    toAmount: pc.toAmount,
    createdAt: pc.createdAt.toISOString(),
    source: pc.source ?? undefined,
    context,
    policyResult,
    approvedBy: pc.approvedBy,
    appliedAt: pc.appliedAt ? pc.appliedAt.toISOString() : null,
    connectorStatus: normalizeConnectorStatus(pc.connectorStatus),
  }
}

function extractString(value: unknown): string | null {
  if (typeof value === 'string') {
    const trimmed = value.trim()
    return trimmed.length ? trimmed : null
  }
  return null
}

function normalizeConnectorStatus(raw: unknown) {
  if (!raw || typeof raw !== 'object') return undefined

  const rawObj = raw as Record<string, unknown>
  const target = typeof rawObj.target === 'string' ? rawObj.target : undefined
  const state = typeof rawObj.state === 'string' ? (rawObj.state as ConnectorState) : undefined
  if (!target || !state) return undefined

  const errorMessage =
    typeof rawObj.errorMessage === 'string'
      ? rawObj.errorMessage
      : rawObj.errorMessage === null
      ? null
      : typeof rawObj.message === 'string'
      ? rawObj.message
      : undefined

  const metadata = rawObj.metadata && typeof rawObj.metadata === 'object' ? (rawObj.metadata as Record<string, unknown>) : undefined
  const variantId =
    extractString(rawObj.variantId) ?? extractString(metadata?.variantId) ?? extractString(metadata?.externalId)
  const externalId = extractString(rawObj.externalId) ?? extractString(metadata?.externalId)
  const updatedAt = extractString(rawObj.updatedAt)

  return {
    target,
    state,
    errorMessage: typeof errorMessage === 'undefined' ? null : errorMessage,
    variantId: typeof variantId === 'undefined' ? null : variantId,
    externalId: typeof externalId === 'undefined' ? null : externalId,
    updatedAt: typeof updatedAt === 'undefined' ? null : updatedAt,
  }
}

export function inferConnectorTarget(pc: PriceChange): string {
  const connectorStatus = pc.connectorStatus as { target?: string } | null | undefined
  const fromStatus = connectorStatus?.target
  if (typeof fromStatus === 'string' && fromStatus.length) {
    return fromStatus
  }
  const contextObj = pc.context as { target?: string } | null | undefined
  const contextTarget = contextObj?.target
  if (typeof contextTarget === 'string' && contextTarget.length) {
    return contextTarget
  }
  return 'shopify'
}

export async function getPCForProject(id: string, projectSlug: string) {
  const pc = await prisma().priceChange.findUnique({ where: { id } })
  if (!pc) return { error: 'NotFound' as const }
  const project = await prisma().project.findUnique({ where: { id: pc.projectId } })
  if (!project || project.slug !== projectSlug) return { error: 'Forbidden' as const }
  return { pc, project }
}

export function resolveShopifyVariantId(pc: PriceChange): string | null {
  const tryValue = (value: unknown): string | null => extractString(value)

  const ctx = (pc.context ?? undefined) as Record<string, unknown> | undefined
  if (ctx) {
    const directKeys = [
      'shopifyVariantId',
      'variantId',
      'connectorVariantId',
      'externalVariantId',
      'shopify_variant_id',
    ]
    for (const key of directKeys) {
      const value = ctx[key]
      const resolved = tryValue(value)
      if (resolved) return resolved
    }

    const nestedShopify = ctx.shopify
    if (nestedShopify && typeof nestedShopify === 'object') {
      const resolved = tryValue((nestedShopify as Record<string, unknown>).variantId)
      if (resolved) return resolved
    }
  }

  const connectorStatus = pc.connectorStatus as Prisma.JsonValue | null | undefined
  if (connectorStatus && typeof connectorStatus === 'object' && connectorStatus !== null) {
    const statusObj = connectorStatus as Record<string, unknown>
    const direct = tryValue(statusObj.variantId)
    if (direct) return direct

    const metadata = statusObj.metadata
    if (metadata && typeof metadata === 'object') {
      const resolved =
        tryValue((metadata as Record<string, unknown>).variantId) ??
        tryValue((metadata as Record<string, unknown>).externalId)
      if (resolved) return resolved
    }
  }

  return null
}

export async function getActiveShopifyIntegration(projectId: string) {
  return prisma().shopifyIntegration.findFirst({
    where: { projectId, isActive: true },
  })
}<|MERGE_RESOLUTION|>--- conflicted
+++ resolved
@@ -4,13 +4,8 @@
 
 // Define types that should come from Prisma but aren't exported
 type ProjectRole = 'OWNER' | 'ADMIN' | 'EDITOR' | 'VIEWER'
-<<<<<<< HEAD
-type Membership = { id: string; userId: string; projectId: string; role: ProjectRole; [key: string]: any }
-type Project = { id: string; slug: string; [key: string]: any }
-=======
 type Membership = { id: string; userId: string; projectId: string; role: ProjectRole }
 type Project = { id: string; slug: string }
->>>>>>> 41065be3
 type PriceChange = {
   id: string
   status: string
@@ -25,11 +20,7 @@
   appliedAt: Date | null
   connectorStatus: Prisma.JsonValue | null
   projectId: string
-<<<<<<< HEAD
-  [key: string]: any
-=======
   skuId: string
->>>>>>> 41065be3
 }
 
 export type ConnectorState = 'QUEUED' | 'SYNCING' | 'SYNCED' | 'ERROR'
