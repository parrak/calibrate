/**
 * Shopify Integration Page
 * Main page for managing Shopify integration
 */

import { ShopifyAuthButton } from './components/ShopifyAuthButton';
import { ShopifyStatus } from './components/ShopifyStatus';

<<<<<<< HEAD
export default async function ShopifyIntegrationPage({
  params,
  searchParams,
}: {
  params: { slug: string };
  searchParams: { success?: string; error?: string };
}) {
  const { slug } = await params;

  // Fetch current integration status
  const response = await fetch(
    `${process.env.NEXT_PUBLIC_API_URL}/api/platforms/shopify?project=${slug}`,
    { cache: 'no-store' }
  );
=======
export default function ShopifyIntegrationPage({ params }: ShopifyIntegrationPageProps) {
  const [integration, setIntegration] = useState<ShopifyIntegration | null>(null);
  const [loading, setLoading] = useState(true);
  const [error, setError] = useState<string | null>(null);
  const [notice, setNotice] = useState<string | null>(null);

  useEffect(() => {
    fetchIntegration();
    // Detect Shopify OAuth callback indicators
    try {
      const q = new URLSearchParams(window.location.search)
      if (q.get('success') === 'true') {
        setNotice('Shopify store connected successfully.')
        const url = new URL(window.location.href)
        url.searchParams.delete('success')
        window.history.replaceState({}, '', url.toString())
        fetchIntegration()
      }
      const err = q.get('error')
      if (err) {
        setError(err)
        const url = new URL(window.location.href)
        url.searchParams.delete('error')
        window.history.replaceState({}, '', url.toString())
      }
    } catch { /* ignore */ }
  }, [params.slug]);

  const fetchIntegration = async () => {
    try {
      setLoading(true);
      const response = await fetch(`/api/integrations/shopify/status?project_id=${params.slug}`);
      
      if (response.ok) {
        const data = await response.json();
        setIntegration(data.integration);
      } else if (response.status === 404) {
        setIntegration(null);
      } else {
        throw new Error('Failed to fetch integration status');
      }
    } catch (err) {
      setError(err instanceof Error ? err.message : 'Unknown error');
    } finally {
      setLoading(false);
    }
  };
>>>>>>> 71c39baf

  const { integration, isConnected } = await response.json();

  return (
    <div className="max-w-4xl mx-auto p-6">
      <h1 className="text-3xl font-bold mb-2">Shopify Integration</h1>
      <p className="text-gray-600 mb-8">
        Connect your Shopify store to sync products and manage pricing.
      </p>

      {/* Success message */}
      {searchParams.success && (
        <div className="bg-green-50 border border-green-200 rounded-lg p-4 mb-6">
          <p className="text-green-800 font-medium">
            ✓ Successfully connected to Shopify!
          </p>
        </div>
      )}

<<<<<<< HEAD
      {/* Error message */}
      {searchParams.error && (
        <div className="bg-red-50 border border-red-200 rounded-lg p-4 mb-6">
          <p className="text-red-800 font-medium">
            Failed to connect: {getErrorMessage(searchParams.error)}
=======
  return (
    <div className="min-h-screen bg-gray-50 dark:bg-gray-900">
      <div className="max-w-7xl mx-auto px-4 sm:px-6 lg:px-8 py-8">
        {notice && (
          <div className="mb-4 rounded-md border border-green-200 bg-green-50 p-4 text-green-800">
            {notice}
          </div>
        )}
        {/* Header */}
        <div className="mb-8">
          <h1 className="text-3xl font-bold text-gray-900 dark:text-white">
            Shopify Integration
          </h1>
          <p className="mt-2 text-gray-600 dark:text-gray-400">
            Connect your Shopify store to automate pricing updates
>>>>>>> 71c39baf
          </p>
        </div>
      )}

      {isConnected ? (
        <div className="space-y-6">
          <ShopifyStatus integration={integration} />

          <div className="border-t pt-6">
            <h2 className="text-xl font-semibold mb-4">Actions</h2>
            <button
              className="text-red-600 hover:text-red-700"
              onClick={async () => {
                if (confirm('Are you sure you want to disconnect your Shopify store?')) {
                  await fetch(`/api/platforms/shopify?project=${slug}`, {
                    method: 'DELETE',
                  });
                  window.location.reload();
                }
              }}
            >
              Disconnect Shopify
            </button>
          </div>
        </div>
      ) : (
        <div className="border rounded-lg p-6 bg-white">
          <h2 className="text-xl font-semibold mb-4">Connect Your Store</h2>
          <p className="text-gray-600 mb-6">
            Authorize Calibr to access your Shopify store. You'll be redirected to Shopify to grant permissions.
          </p>
          <ShopifyAuthButton projectSlug={slug} />
        </div>
      )}
    </div>
  );
}

function getErrorMessage(error: string): string {
  const messages: Record<string, string> = {
    missing_parameters: 'OAuth callback missing required parameters',
    configuration_error: 'Shopify app not properly configured',
    invalid_signature: 'Invalid request signature',
    token_exchange_failed: 'Failed to exchange authorization code',
    no_access_token: 'No access token received from Shopify',
    save_failed: 'Failed to save integration',
    unexpected_error: 'An unexpected error occurred',
  };
  return messages[error] || error;
}<|MERGE_RESOLUTION|>--- conflicted
+++ resolved
@@ -1,12 +1,7 @@
-/**
- * Shopify Integration Page
- * Main page for managing Shopify integration
- */
-
+// Shopify Integration Page - Server Component
 import { ShopifyAuthButton } from './components/ShopifyAuthButton';
 import { ShopifyStatus } from './components/ShopifyStatus';
 
-<<<<<<< HEAD
 export default async function ShopifyIntegrationPage({
   params,
   searchParams,
@@ -21,55 +16,6 @@
     `${process.env.NEXT_PUBLIC_API_URL}/api/platforms/shopify?project=${slug}`,
     { cache: 'no-store' }
   );
-=======
-export default function ShopifyIntegrationPage({ params }: ShopifyIntegrationPageProps) {
-  const [integration, setIntegration] = useState<ShopifyIntegration | null>(null);
-  const [loading, setLoading] = useState(true);
-  const [error, setError] = useState<string | null>(null);
-  const [notice, setNotice] = useState<string | null>(null);
-
-  useEffect(() => {
-    fetchIntegration();
-    // Detect Shopify OAuth callback indicators
-    try {
-      const q = new URLSearchParams(window.location.search)
-      if (q.get('success') === 'true') {
-        setNotice('Shopify store connected successfully.')
-        const url = new URL(window.location.href)
-        url.searchParams.delete('success')
-        window.history.replaceState({}, '', url.toString())
-        fetchIntegration()
-      }
-      const err = q.get('error')
-      if (err) {
-        setError(err)
-        const url = new URL(window.location.href)
-        url.searchParams.delete('error')
-        window.history.replaceState({}, '', url.toString())
-      }
-    } catch { /* ignore */ }
-  }, [params.slug]);
-
-  const fetchIntegration = async () => {
-    try {
-      setLoading(true);
-      const response = await fetch(`/api/integrations/shopify/status?project_id=${params.slug}`);
-      
-      if (response.ok) {
-        const data = await response.json();
-        setIntegration(data.integration);
-      } else if (response.status === 404) {
-        setIntegration(null);
-      } else {
-        throw new Error('Failed to fetch integration status');
-      }
-    } catch (err) {
-      setError(err instanceof Error ? err.message : 'Unknown error');
-    } finally {
-      setLoading(false);
-    }
-  };
->>>>>>> 71c39baf
 
   const { integration, isConnected } = await response.json();
 
@@ -80,38 +26,16 @@
         Connect your Shopify store to sync products and manage pricing.
       </p>
 
-      {/* Success message */}
       {searchParams.success && (
         <div className="bg-green-50 border border-green-200 rounded-lg p-4 mb-6">
-          <p className="text-green-800 font-medium">
-            ✓ Successfully connected to Shopify!
-          </p>
+          <p className="text-green-800 font-medium">✓ Successfully connected to Shopify!</p>
         </div>
       )}
 
-<<<<<<< HEAD
-      {/* Error message */}
       {searchParams.error && (
         <div className="bg-red-50 border border-red-200 rounded-lg p-4 mb-6">
           <p className="text-red-800 font-medium">
             Failed to connect: {getErrorMessage(searchParams.error)}
-=======
-  return (
-    <div className="min-h-screen bg-gray-50 dark:bg-gray-900">
-      <div className="max-w-7xl mx-auto px-4 sm:px-6 lg:px-8 py-8">
-        {notice && (
-          <div className="mb-4 rounded-md border border-green-200 bg-green-50 p-4 text-green-800">
-            {notice}
-          </div>
-        )}
-        {/* Header */}
-        <div className="mb-8">
-          <h1 className="text-3xl font-bold text-gray-900 dark:text-white">
-            Shopify Integration
-          </h1>
-          <p className="mt-2 text-gray-600 dark:text-gray-400">
-            Connect your Shopify store to automate pricing updates
->>>>>>> 71c39baf
           </p>
         </div>
       )}
