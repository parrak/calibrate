import { notFound } from 'next/navigation'
import { ProjectSidebar } from '@/components/ProjectSidebar'
import { Breadcrumbs } from '@/components/Breadcrumbs'
import { GuidedTour } from '@/components/GuidedTour'

const DEMO_PROJECT = { id: 'demo', name: 'Demo Project', slug: 'demo' }

export default async function ProjectLayout({
  children,
  params,
}: {
  children: React.ReactNode
  params: Promise<{ slug: string }>
}) {
  const { slug } = await params
  if (slug !== 'demo') notFound()

  // derive current path segment for active state (client-less)
  // Next.js layouts don't get full pathname; use labels that match child routes
  const nav = [
<<<<<<< HEAD
    { href: `/p/${slug}`, label: 'Dashboard', key: 'dashboard' },
    { href: `/p/${slug}/catalog`, label: 'Catalog', key: 'catalog' },
    { href: `/p/${slug}/price-changes`, label: 'Price Changes', key: 'price-changes' },
    { href: `/p/${slug}/assistant`, label: 'AI Suggestions', key: 'assistant' },
    { href: `/p/${slug}/analytics`, label: 'Analytics', key: 'analytics' },
    { href: `/p/${slug}/competitors`, label: 'Competitors', key: 'competitors' },
    { href: `/p/${slug}/integrations`, label: 'Settings', key: 'integrations' },
=======
    { href: `/p/${params.slug}`, label: 'Dashboard', key: 'dashboard' },
    { href: `/p/${params.slug}/catalog`, label: 'Catalog', key: 'catalog' },
    { href: `/p/${params.slug}/price-changes`, label: 'Price Changes', key: 'price-changes' },
    { href: `/p/${params.slug}/rules`, label: 'Pricing Rules', key: 'rules' },
    { href: `/p/${params.slug}/assistant`, label: 'AI Suggestions', key: 'assistant' },
    { href: `/p/${params.slug}/analytics`, label: 'Analytics', key: 'analytics' },
    { href: `/p/${params.slug}/competitors`, label: 'Competitors', key: 'competitors' },
    { href: `/p/${params.slug}/integrations`, label: 'Settings', key: 'integrations' },
>>>>>>> d885d5e2
  ]

  return (
    <>
      <GuidedTour projectSlug={slug} />
      <div className="grid grid-cols-12 gap-6">
        <aside className="col-span-12 lg:col-span-3 xl:col-span-2">
          <ProjectSidebar projectName={DEMO_PROJECT.name} nav={nav} />
        </aside>
        <section className="col-span-12 lg:col-span-9 xl:col-span-10">
          <Breadcrumbs />
          {children}
        </section>
      </div>
    </>
  )
}<|MERGE_RESOLUTION|>--- conflicted
+++ resolved
@@ -18,24 +18,14 @@
   // derive current path segment for active state (client-less)
   // Next.js layouts don't get full pathname; use labels that match child routes
   const nav = [
-<<<<<<< HEAD
     { href: `/p/${slug}`, label: 'Dashboard', key: 'dashboard' },
     { href: `/p/${slug}/catalog`, label: 'Catalog', key: 'catalog' },
     { href: `/p/${slug}/price-changes`, label: 'Price Changes', key: 'price-changes' },
+    { href: `/p/${slug}/rules`, label: 'Pricing Rules', key: 'rules' },
     { href: `/p/${slug}/assistant`, label: 'AI Suggestions', key: 'assistant' },
     { href: `/p/${slug}/analytics`, label: 'Analytics', key: 'analytics' },
     { href: `/p/${slug}/competitors`, label: 'Competitors', key: 'competitors' },
     { href: `/p/${slug}/integrations`, label: 'Settings', key: 'integrations' },
-=======
-    { href: `/p/${params.slug}`, label: 'Dashboard', key: 'dashboard' },
-    { href: `/p/${params.slug}/catalog`, label: 'Catalog', key: 'catalog' },
-    { href: `/p/${params.slug}/price-changes`, label: 'Price Changes', key: 'price-changes' },
-    { href: `/p/${params.slug}/rules`, label: 'Pricing Rules', key: 'rules' },
-    { href: `/p/${params.slug}/assistant`, label: 'AI Suggestions', key: 'assistant' },
-    { href: `/p/${params.slug}/analytics`, label: 'Analytics', key: 'analytics' },
-    { href: `/p/${params.slug}/competitors`, label: 'Competitors', key: 'competitors' },
-    { href: `/p/${params.slug}/integrations`, label: 'Settings', key: 'integrations' },
->>>>>>> d885d5e2
   ]
 
   return (
