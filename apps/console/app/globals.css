--- conflicted
+++ resolved
@@ -4,51 +4,34 @@
 
 @layer base {
   :root {
-<<<<<<< HEAD
     /* Calibrate Brand Colors */
     --bg: #F8FAFF;           /* Off-white background */
+    --bg-subtle: #F6F9FC;    /* Very light gray for code/panels */
+    --panel: #FFFFFF;        /* Pure white for cards */
     --surface: #FFFFFF;      /* Pure white for cards and inputs */
     --border: #E3E8EE;       /* Clear, visible borders */
+
+    --text-strong: #001845;  /* Navy for headings */
     --fg: #001845;           /* Navy text */
+    --text: #001845;         /* Navy text (alias) */
     --mute: #697386;         /* Medium gray for secondary text */
+
     --brand: #377BFF;        /* Mid Blue (L2) - primary brand */
+    --brand-hover: #0E3AFF;  /* Deep Blue (L3) on hover */
     --brand-light: #67C8FF;  /* Light Blue (L1) */
     --brand-dark: #0E3AFF;   /* Deep Blue (L3) */
     --accent: #0E3AFF;       /* Deep Blue accent */
-=======
-    /* Light UI - Clean white background with soft grays */
-    --bg: #ffffff;           /* Pure white page background */
-    --bg-subtle: #f6f9fc;    /* Very light gray for code/panels */
-    --panel: #ffffff;        /* Pure white for cards */
-    --surface: #ffffff;      /* Pure white for surfaces */
-    --border: #e0e6ed;       /* Clear, visible borders */
-
-    --text-strong: #0a2540;  /* Dark blue-gray for headings */
-    --fg: #425466;           /* Medium gray for body text */
-    --text: #425466;         /* Medium gray for body text */
-    --mute: #6b7a90;         /* Lighter gray for secondary text */
-
-    --brand: #635bff;        /* Purple brand color */
-    --brand-hover: #4b45e5;  /* Darker purple on hover */
-    --brand-light: #f0efff;  /* Very light purple background */
-    --accent: #0074D9;       /* Blue accent */
->>>>>>> bea58829
-
-    --code-bg: #f6f9fc;      /* Light gray for code blocks */
-    --code-border: #e0e6ed;  /* Border for code blocks */
+
+    --code-bg: #F6F9FC;      /* Light gray for code blocks */
+    --code-border: #E3E8EE;  /* Border for code blocks */
 
     /* Card specific colors */
-<<<<<<< HEAD
     --card: #FFFFFF;
     --card-foreground: #001845;
-=======
-    --card: #ffffff;
-    --card-foreground: #0a2540;
 
     /* Typography - Inter font family */
     --font-sans: 'Inter', system-ui, -apple-system, "Helvetica Neue", Arial, sans-serif;
-    --font-mono: ui-monospace, SFMono-Regular, Menlo, Consolas, "Liberation Mono", monospace;
->>>>>>> bea58829
+    --font-mono: 'IBM Plex Mono', ui-monospace, SFMono-Regular, Menlo, Consolas, "Liberation Mono", monospace;
 
     /* Radius & shadow */
     --radius: 8px;
