--- conflicted
+++ resolved
@@ -47,13 +47,8 @@
 
   if (!integration) {
     return (
-<<<<<<< HEAD
       <div className="fixed inset-0 bg-gray-900/20 backdrop-blur-sm flex items-center justify-center z-50">
-        <div className="bg-[color:var(--surface)] rounded-lg max-w-2xl w-full mx-4 max-h-[90vh] overflow-hidden">
-=======
-      <div className="fixed inset-0 bg-fg/20 backdrop-blur-sm flex items-center justify-center z-50">
-        <div className="bg-white rounded-lg max-w-2xl w-full mx-4 max-h-[90vh] overflow-hidden">
->>>>>>> 9cd681fd
+        <div className="bg-surface rounded-lg max-w-2xl w-full mx-4 max-h-[90vh] overflow-hidden">
           <div className="p-6 border-b border-gray-200">
             <h2 className="text-xl font-semibold text-gray-900">{platform.name} Settings</h2>
             <p className="text-sm text-gray-600 mt-1">Connect to {platform.name} to manage settings</p>
@@ -79,13 +74,8 @@
   }
 
   return (
-<<<<<<< HEAD
-    <div className="fixed inset-0 bg-black bg-opacity-50 flex items-center justify-center z-50">
-      <div className="bg-[color:var(--surface)] rounded-lg max-w-2xl w-full mx-4 max-h-[90vh] overflow-hidden flex flex-col">
-=======
-    <div className="fixed inset-0 bg-fg/20 backdrop-blur-sm flex items-center justify-center z-50">
-      <div className="bg-white rounded-lg max-w-2xl w-full mx-4 max-h-[90vh] overflow-hidden flex flex-col">
->>>>>>> 9cd681fd
+    <div className="fixed inset-0 bg-gray-900/20 backdrop-blur-sm flex items-center justify-center z-50">
+      <div className="bg-surface rounded-lg max-w-2xl w-full mx-4 max-h-[90vh] overflow-hidden flex flex-col">
         {/* Header */}
         <div className="p-6 border-b border-gray-200 flex items-center justify-between">
           <div>
