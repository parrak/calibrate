--- conflicted
+++ resolved
@@ -41,11 +41,7 @@
   if (!show) return null
 
   return (
-<<<<<<< HEAD
     <div className="fixed inset-0 bg-gray-900/30 backdrop-blur-sm flex items-center justify-center z-[9999] p-4" onClick={handleDismiss}>
-=======
-    <div className="fixed inset-0 bg-fg/20 backdrop-blur-sm flex items-center justify-center z-[9999] p-4" onClick={handleDismiss}>
->>>>>>> 9cd681fd
       <div className="w-full max-w-2xl rounded-2xl border border-border bg-surface shadow-2xl relative z-[10000]" onClick={(e) => e.stopPropagation()}>
         <div className="p-8">
           <div className="flex items-start justify-between mb-6">
