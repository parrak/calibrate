'use client'
import React from 'react'
import { createPortal } from 'react-dom'

type Props = { open: boolean; onClose: () => void; title?: React.ReactNode; children: React.ReactNode; width?: number }
export function Drawer({ open, onClose, title, children, width=460 }: Props) {
  if (typeof document === 'undefined') return null
  if (!open) return null
  return createPortal(
    <div className="fixed inset-0 z-50 pointer-events-auto">
      <div
<<<<<<< HEAD
        className="absolute inset-0 bg-gray-900/20 backdrop-blur-sm transition-opacity opacity-100"
=======
        className="absolute inset-0 bg-fg/20 backdrop-blur-sm transition-opacity opacity-100"
>>>>>>> 9cd681fd
        onClick={onClose}
      />
      <aside
        className="absolute right-0 top-0 h-full bg-surface border-l border-border shadow-2xl transition-transform pointer-events-auto"
        style={{ width, transform: 'translateX(0)' }}
      >
        <div className="flex items-center justify-between px-4 py-3 border-b border-border bg-surface">
          <div className="font-semibold text-fg">{title}</div>
          <button onClick={onClose} className="text-mute hover:text-fg transition-colors p-1">✕</button>
        </div>
        <div className="overflow-y-auto h-[calc(100%-49px)] p-4 bg-surface">{children}</div>
      </aside>
    </div>,
    document.body
  )
}<|MERGE_RESOLUTION|>--- conflicted
+++ resolved
@@ -9,11 +9,7 @@
   return createPortal(
     <div className="fixed inset-0 z-50 pointer-events-auto">
       <div
-<<<<<<< HEAD
         className="absolute inset-0 bg-gray-900/20 backdrop-blur-sm transition-opacity opacity-100"
-=======
-        className="absolute inset-0 bg-fg/20 backdrop-blur-sm transition-opacity opacity-100"
->>>>>>> 9cd681fd
         onClick={onClose}
       />
       <aside
