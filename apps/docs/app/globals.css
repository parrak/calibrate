@tailwind base;
@tailwind components;
@tailwind utilities;

@layer base {
  :root {
<<<<<<< HEAD
    --bg: #ffffff;
=======
    --bg: #fafafa;
>>>>>>> 7db0f2ce
    --surface: #ffffff;
    --surface-elevated: #ffffff;
    --border: #e5e7eb;
    --border-subtle: rgba(0, 0, 0, 0.05);
    --fg: #0f172a;
    --fg-muted: #475569;
    --fg-subtle: #64748b;
    --brand: #00a3a3;
    --brand-hover: #008c8c;
    --brand-light: #e6f7f7;
    --accent: #2563eb;
    --accent-light: #eff6ff;
    --radius-sm: 0.375rem;
    --radius-md: 0.5rem;
    --radius-lg: 0.75rem;
    --radius-xl: 1rem;
    --shadow-sm: 0 1px 2px 0 rgba(0, 0, 0, 0.05);
    --shadow-md: 0 4px 6px -1px rgba(0, 0, 0, 0.1), 0 2px 4px -1px rgba(0, 0, 0, 0.06);
    --shadow-lg: 0 10px 15px -3px rgba(0, 0, 0, 0.1), 0 4px 6px -2px rgba(0, 0, 0, 0.05);
    --shadow-xl: 0 20px 25px -5px rgba(0, 0, 0, 0.1), 0 10px 10px -5px rgba(0, 0, 0, 0.04);
  }

<<<<<<< HEAD
  body {
    @apply bg-white text-gray-900 antialiased;
    font-family: -apple-system, BlinkMacSystemFont, 'Segoe UI', 'Roboto', 'Oxygen',
      'Ubuntu', 'Cantarell', 'Fira Sans', 'Droid Sans', 'Helvetica Neue', sans-serif;
  }

  /* Typography */
  h1 {
    @apply text-4xl font-bold text-gray-900 mb-6;
  }

  h2 {
    @apply text-3xl font-semibold text-gray-900 mt-12 mb-6;
  }

  h3 {
    @apply text-2xl font-semibold text-gray-900 mt-8 mb-4;
  }

  h4 {
    @apply text-xl font-semibold text-gray-900 mt-6 mb-3;
  }

  p {
    @apply text-gray-700 leading-7 mb-4;
  }

  a {
    @apply text-blue-600 hover:text-blue-700 underline;
  }

  code {
    @apply bg-gray-100 text-gray-900 px-1.5 py-0.5 rounded text-sm font-mono;
  }

  pre {
    @apply bg-gray-900 text-gray-100 p-4 rounded-lg overflow-x-auto mb-6;
  }

  pre code {
    @apply bg-transparent text-gray-100 p-0;
  }

  ul, ol {
    @apply text-gray-700 mb-4 space-y-2;
  }

  li {
    @apply leading-7;
  }

  blockquote {
    @apply border-l-4 border-blue-500 pl-4 italic text-gray-600 my-6;
  }

  table {
    @apply w-full border-collapse mb-6;
  }

  th {
    @apply bg-gray-50 border border-gray-200 px-4 py-2 text-left font-semibold text-gray-900;
  }

  td {
    @apply border border-gray-200 px-4 py-2 text-gray-700;
  }

  hr {
    @apply border-gray-200 my-8;
=======
  :root.dark {
    --bg: #0a0a0b;
    --surface: #151518;
    --surface-elevated: #1c1c1f;
    --border: #27272a;
    --border-subtle: rgba(255, 255, 255, 0.05);
    --fg: #f1f5f9;
    --fg-muted: #94a3b8;
    --fg-subtle: #64748b;
    --brand: #00c2a8;
    --brand-hover: #00d9be;
    --brand-light: rgba(0, 194, 168, 0.1);
    --accent-light: rgba(37, 99, 235, 0.1);
  }

  * {
    @apply border-border;
  }

  body {
    @apply bg-bg text-fg antialiased;
    font-feature-settings: "rlig" 1, "calt" 1;
  }

  /* Smooth scrolling */
  html {
    scroll-behavior: smooth;
  }

  /* Focus styles */
  *:focus-visible {
    @apply outline-none ring-2 ring-brand ring-offset-2 ring-offset-bg;
  }

  .prose {
    --tw-prose-body: var(--fg);
    --tw-prose-headings: var(--fg);
    --tw-prose-links: var(--accent);
    --tw-prose-hr: var(--border);
    --tw-prose-th-borders: var(--border);
    --tw-prose-td-borders: var(--border);
    --tw-prose-pre-bg: var(--surface);
  }
}

@layer components {
  /* Gradient text effect */
  .gradient-text {
    @apply bg-clip-text text-transparent bg-gradient-to-r from-brand to-accent;
  }

  /* Card hover effect */
  .card-hover {
    @apply transition-all duration-200 ease-out;
    @apply hover:shadow-lg hover:-translate-y-0.5;
  }

  /* Link styles */
  .link-primary {
    @apply text-brand hover:text-brand-hover transition-colors duration-150;
  }

  /* Button base */
  .btn {
    @apply inline-flex items-center justify-center rounded-lg font-medium transition-all duration-150;
    @apply focus-visible:outline-none focus-visible:ring-2 focus-visible:ring-brand focus-visible:ring-offset-2;
  }

  .btn-primary {
    @apply btn bg-brand text-white hover:bg-brand-hover;
    @apply px-4 py-2 text-sm;
>>>>>>> 7db0f2ce
  }
}<|MERGE_RESOLUTION|>--- conflicted
+++ resolved
@@ -4,11 +4,7 @@
 
 @layer base {
   :root {
-<<<<<<< HEAD
     --bg: #ffffff;
-=======
-    --bg: #fafafa;
->>>>>>> 7db0f2ce
     --surface: #ffffff;
     --surface-elevated: #ffffff;
     --border: #e5e7eb;
@@ -31,11 +27,40 @@
     --shadow-xl: 0 20px 25px -5px rgba(0, 0, 0, 0.1), 0 10px 10px -5px rgba(0, 0, 0, 0.04);
   }
 
-<<<<<<< HEAD
+  :root.dark {
+    --bg: #0a0a0b;
+    --surface: #151518;
+    --surface-elevated: #1c1c1f;
+    --border: #27272a;
+    --border-subtle: rgba(255, 255, 255, 0.05);
+    --fg: #f1f5f9;
+    --fg-muted: #94a3b8;
+    --fg-subtle: #64748b;
+    --brand: #00c2a8;
+    --brand-hover: #00d9be;
+    --brand-light: rgba(0, 194, 168, 0.1);
+    --accent-light: rgba(37, 99, 235, 0.1);
+  }
+
+  * {
+    @apply border-gray-200;
+  }
+
   body {
     @apply bg-white text-gray-900 antialiased;
     font-family: -apple-system, BlinkMacSystemFont, 'Segoe UI', 'Roboto', 'Oxygen',
       'Ubuntu', 'Cantarell', 'Fira Sans', 'Droid Sans', 'Helvetica Neue', sans-serif;
+    font-feature-settings: "rlig" 1, "calt" 1;
+  }
+
+  /* Smooth scrolling */
+  html {
+    scroll-behavior: smooth;
+  }
+
+  /* Focus styles */
+  *:focus-visible {
+    @apply outline-none ring-2 ring-blue-600 ring-offset-2 ring-offset-white;
   }
 
   /* Typography */
@@ -101,39 +126,6 @@
 
   hr {
     @apply border-gray-200 my-8;
-=======
-  :root.dark {
-    --bg: #0a0a0b;
-    --surface: #151518;
-    --surface-elevated: #1c1c1f;
-    --border: #27272a;
-    --border-subtle: rgba(255, 255, 255, 0.05);
-    --fg: #f1f5f9;
-    --fg-muted: #94a3b8;
-    --fg-subtle: #64748b;
-    --brand: #00c2a8;
-    --brand-hover: #00d9be;
-    --brand-light: rgba(0, 194, 168, 0.1);
-    --accent-light: rgba(37, 99, 235, 0.1);
-  }
-
-  * {
-    @apply border-border;
-  }
-
-  body {
-    @apply bg-bg text-fg antialiased;
-    font-feature-settings: "rlig" 1, "calt" 1;
-  }
-
-  /* Smooth scrolling */
-  html {
-    scroll-behavior: smooth;
-  }
-
-  /* Focus styles */
-  *:focus-visible {
-    @apply outline-none ring-2 ring-brand ring-offset-2 ring-offset-bg;
   }
 
   .prose {
@@ -150,7 +142,7 @@
 @layer components {
   /* Gradient text effect */
   .gradient-text {
-    @apply bg-clip-text text-transparent bg-gradient-to-r from-brand to-accent;
+    @apply bg-clip-text text-transparent bg-gradient-to-r from-blue-600 to-blue-800;
   }
 
   /* Card hover effect */
@@ -161,18 +153,17 @@
 
   /* Link styles */
   .link-primary {
-    @apply text-brand hover:text-brand-hover transition-colors duration-150;
+    @apply text-blue-600 hover:text-blue-700 transition-colors duration-150;
   }
 
   /* Button base */
   .btn {
     @apply inline-flex items-center justify-center rounded-lg font-medium transition-all duration-150;
-    @apply focus-visible:outline-none focus-visible:ring-2 focus-visible:ring-brand focus-visible:ring-offset-2;
+    @apply focus-visible:outline-none focus-visible:ring-2 focus-visible:ring-blue-600 focus-visible:ring-offset-2;
   }
 
   .btn-primary {
-    @apply btn bg-brand text-white hover:bg-brand-hover;
+    @apply btn bg-blue-600 text-white hover:bg-blue-700;
     @apply px-4 py-2 text-sm;
->>>>>>> 7db0f2ce
   }
 }